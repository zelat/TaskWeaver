import json
import os
from typing import List, Optional

from injector import inject

from taskweaver.code_interpreter.code_generator.plugin_selection import PluginSelector, SelectedPluginPool
from taskweaver.config.module_config import ModuleConfig
from taskweaver.llm import LLMApi
from taskweaver.llm.util import ChatMessageType, format_chat_message
from taskweaver.logging import TelemetryLogger
from taskweaver.memory import Attachment, Conversation, Memory, Post, Round, RoundCompressor
from taskweaver.memory.attachment import AttachmentType
from taskweaver.memory.experience import Experience, ExperienceGenerator
from taskweaver.memory.plugin import PluginEntry, PluginRegistry
from taskweaver.misc.example import load_examples
from taskweaver.module.event_emitter import PostEventProxy
from taskweaver.module.tracing import Tracing, get_tracer, tracing_decorator
from taskweaver.role import PostTranslator, Role
from taskweaver.utils import read_yaml


class CodeGeneratorConfig(ModuleConfig):
    def _configure(self) -> None:
        self._set_name("code_generator")
        self.role_name = self._get_str("role_name", "ProgramApe")
        self.load_plugin = self._get_bool("load_plugin", True)
        self.load_example = self._get_bool("load_example", True)
        self.prompt_file_path = self._get_path(
            "prompt_file_path",
            os.path.join(
                os.path.dirname(os.path.abspath(__file__)),
                "code_generator_prompt.yaml",
            ),
        )
        self.example_base_path = self._get_path(
            "example_base_path",
            os.path.join(
                self.src.app_base_path,
                "codeinterpreter_examples",
            ),
        )
        self.prompt_compression = self._get_bool("prompt_compression", False)
        self.compression_prompt_path = self._get_path(
            "compression_prompt_path",
            os.path.join(
                os.path.dirname(os.path.abspath(__file__)),
                "compression_prompt.yaml",
            ),
        )
        self.enable_auto_plugin_selection = self._get_bool(
            "enable_auto_plugin_selection",
            False,
        )
        self.auto_plugin_selection_topk = self._get_int("auto_plugin_selection_topk", 3)

        self.use_experience = self._get_bool("use_experience", False)

        self.llm_alias = self._get_str("llm_alias", default="", required=False)


class CodeGenerator(Role):
    @inject
    def __init__(
        self,
        config: CodeGeneratorConfig,
        plugin_registry: PluginRegistry,
        logger: TelemetryLogger,
        tracing: Tracing,
        llm_api: LLMApi,
        round_compressor: RoundCompressor,
        post_translator: PostTranslator,
        experience_generator: ExperienceGenerator,
    ):
        self.config = config
        self.logger = logger
        self.tracing = tracing
        self.llm_api = llm_api

        self.role_name = self.config.role_name

        self.post_translator = post_translator
        self.prompt_data = read_yaml(self.config.prompt_file_path)

        self.instruction_template = self.prompt_data["content"]

        self.conversation_head_template = self.prompt_data["conversation_head"]
        self.user_message_head_template = self.prompt_data["user_message_head"]
        self.plugin_pool = plugin_registry.get_list()
        self.query_requirements_template = self.prompt_data["requirements"]

        self.examples = None
        self.code_verification_on: bool = False
        self.allowed_modules: List[str] = []

        self.instruction = self.instruction_template.format(
            ROLE_NAME=self.role_name,
        )

        self.round_compressor: RoundCompressor = round_compressor
        self.compression_template = read_yaml(self.config.compression_prompt_path)["content"]

        if self.config.enable_auto_plugin_selection:
            self.plugin_selector = PluginSelector(plugin_registry, self.llm_api)
            self.plugin_selector.load_plugin_embeddings()
            logger.info("Plugin embeddings loaded")
            self.selected_plugin_pool = SelectedPluginPool()

        if self.config.use_experience:
            self.experience_generator = experience_generator
            # # self.experience_generator.refresh(target_role="All", prompt=experience_prompt_template)
            self.experience_generator.load_experience(target_role="All")
            self.logger.info(
                "Experience loaded successfully, "
                "there are {} experiences".format(len(self.experience_generator.experience_list)),
            )

        self.logger.info("CodeGenerator initialized successfully")

    def configure_verification(
        self,
        code_verification_on: bool,
        allowed_modules: Optional[List[str]] = None,
        blocked_functions: Optional[List[str]] = None,
    ):
        self.allowed_modules = allowed_modules if allowed_modules is not None else []
        self.code_verification_on = code_verification_on
        self.blocked_functions = blocked_functions

    def compose_verification_requirements(
        self,
    ) -> str:
        requirements: List[str] = []
        if not self.code_verification_on:
            return ""

        if len(self.allowed_modules) > 0:
            requirements.append(
                f"- {self.role_name} can only import the following Python modules: "
                + ", ".join([f"{module}" for module in self.allowed_modules]),
            )

        if len(self.allowed_modules) == 0:
            requirements.append(f"- {self.role_name} cannot import any Python modules.")

        if len(self.blocked_functions) > 0:
            requirements.append(
                f"- {self.role_name} cannot use the following Python functions: "
                + ", ".join([f"{function}" for function in self.blocked_functions]),
            )
        return "\n".join(requirements)

    def compose_prompt(
        self,
        rounds: List[Round],
        plugins: List[PluginEntry],
        selected_experiences: Optional[List[Experience]] = None,
    ) -> List[ChatMessageType]:
        experiences = (
            self.experience_generator.format_experience_in_prompt(
                self.prompt_data["experience_instruction"],
                selected_experiences,
            )
            if self.config.use_experience
            else ""
        )

        chat_history = [format_chat_message(role="system", message=f"{self.instruction}\n{experiences}")]

        if self.examples is None:
            self.examples = self.load_examples()
        for i, example in enumerate(self.examples):
            chat_history.extend(
                self.compose_conversation(example.rounds, example.plugins, add_requirements=False),
            )

        summary = None
        if self.config.prompt_compression:
            summary, rounds = self.round_compressor.compress_rounds(
                rounds,
                rounds_formatter=lambda _rounds: str(
                    self.compose_conversation(_rounds, plugins, add_requirements=False),
                ),
                use_back_up_engine=True,
                prompt_template=self.compression_template,
            )

        chat_history.extend(
            self.compose_conversation(
                rounds,
                add_requirements=True,
                summary=summary,
                plugins=plugins,
            ),
        )
        return chat_history

    def format_attachment(self, attachment: Attachment):
        if attachment.type == AttachmentType.thought:
            return attachment.content.format(ROLE_NAME=self.role_name)
        else:
            return attachment.content

    def compose_conversation(
        self,
        rounds: List[Round],
        plugins: List[PluginEntry],
        add_requirements: bool = False,
        summary: Optional[str] = None,
    ) -> List[ChatMessageType]:
        chat_history: List[ChatMessageType] = []
        ignored_types = [
            AttachmentType.revise_message,
            AttachmentType.verification,
            AttachmentType.code_error,
            AttachmentType.execution_status,
            AttachmentType.execution_result,
        ]

        is_first_post = True
        last_post: Post = None
        for round_index, conversation_round in enumerate(rounds):
            for post_index, post in enumerate(conversation_round.post_list):
                # compose user query
                user_message = ""
                assistant_message = ""
                is_final_post = round_index == len(rounds) - 1 and post_index == len(conversation_round.post_list) - 1
                if is_first_post:
                    user_message = (
                        self.conversation_head_template.format(
                            SUMMARY="None" if summary is None else summary,
                            PLUGINS="None" if len(plugins) == 0 else self.format_plugins(plugins),
                            ROLE_NAME=self.role_name,
                        )
                        + "\n"
                    )
                    is_first_post = False

                if post.send_from == "Planner" and post.send_to == "CodeInterpreter":
                    # to avoid planner imitating the below handcrafted format,
                    # we merge plan and query message in the code generator here
                    user_query = conversation_round.user_query
                    plan = next(iter(post.get_attachment(AttachmentType.plan)), None)
                    enrichment = ""
                    if plan is not None:
                        enrichment = (
                            f"To complete this request: {user_query}\n\n"
                            f"I have drawn up a plan: \n{plan}\n\n"
                            f"Please proceed with this step of this plan:"
                        )

                    user_feedback = "None"
                    if last_post is not None and last_post.send_from == "CodeInterpreter":
                        user_feedback = format_code_feedback(last_post)

                    user_message += self.user_message_head_template.format(
                        FEEDBACK=user_feedback,
                        MESSAGE=f"{enrichment}{post.message}",
                    )
                elif post.send_from == post.send_to == "CodeInterpreter":
                    # for code correction
                    user_message += self.user_message_head_template.format(
                        FEEDBACK=format_code_feedback(post),
                        MESSAGE=f"{post.get_attachment(AttachmentType.revise_message)[0]}",
                    )

                    assistant_message = self.post_translator.post_to_raw_text(
                        post=post,
                        content_formatter=self.format_attachment,
                        if_format_message=False,
                        if_format_send_to=False,
                        ignored_types=ignored_types,
                    )
                elif post.send_from == "CodeInterpreter" and post.send_to == "Planner":
                    if is_final_post:
                        # This user message is added to make the conversation complete
                        # It is used to make sure the last assistant message has a feedback
                        # This is only used for examples or context summarization
                        user_message += self.user_message_head_template.format(
                            FEEDBACK=format_code_feedback(post),
                            MESSAGE="This is the feedback.",
                        )

                    assistant_message = self.post_translator.post_to_raw_text(
                        post=post,
                        content_formatter=self.format_attachment,
                        if_format_message=False,
                        if_format_send_to=False,
                        ignored_types=ignored_types,
                    )
                else:
                    raise ValueError(f"Invalid post: {post}")
                last_post = post

                if len(assistant_message) > 0:
                    chat_history.append(
                        format_chat_message(
                            role="assistant",
                            message=assistant_message,
                        ),
                    )
                if len(user_message) > 0:
                    # add requirements to the last user message
                    if is_final_post and add_requirements:
                        user_message += "\n" + self.query_requirements_template.format(
                            CODE_GENERATION_REQUIREMENTS=self.compose_verification_requirements(),
                            ROLE_NAME=self.role_name,
                        )
                    chat_history.append(
                        format_chat_message(role="user", message=user_message),
                    )

        return chat_history

    def select_plugins_for_prompt(
        self,
        query: str,
    ) -> List[PluginEntry]:
        selected_plugins = self.plugin_selector.plugin_select(
            query,
            self.config.auto_plugin_selection_topk,
        )
        self.selected_plugin_pool.add_selected_plugins(selected_plugins)
        self.logger.info(f"Selected plugins: {[p.name for p in selected_plugins]}")
        self.logger.info(
            f"Selected plugin pool: {[p.name for p in self.selected_plugin_pool.get_plugins()]}",
        )

        return self.selected_plugin_pool.get_plugins()

    @tracing_decorator
    def reply(
        self,
        memory: Memory,
        post_proxy: Optional[PostEventProxy] = None,
        prompt_log_path: Optional[str] = None,
        use_back_up_engine: bool = False,
    ) -> Post:
        assert post_proxy is not None, "Post proxy is not provided."

        # extract all rounds from memory
        rounds = memory.get_role_rounds(
            role="CodeInterpreter",
            include_failure_rounds=False,
        )

        # obtain the query from the last round
        query = rounds[-1].post_list[-1].message

        self.tracing.set_span_attribute("query", query)
        self.tracing.set_span_attribute("enable_auto_plugin_selection", self.config.enable_auto_plugin_selection)
        self.tracing.set_span_attribute("use_experience", self.config.use_experience)

        if self.config.enable_auto_plugin_selection:
            self.plugin_pool = self.select_plugins_for_prompt(query)

        if self.config.use_experience:
            selected_experiences = self.experience_generator.retrieve_experience(query)
        else:
            selected_experiences = None

        prompt = self.compose_prompt(rounds, self.plugin_pool, selected_experiences)

        def early_stop(_type: AttachmentType, value: str) -> bool:
            if _type in [AttachmentType.text, AttachmentType.python, AttachmentType.sample]:
                return True
            else:
                return False

<<<<<<< HEAD
        with get_tracer().start_as_current_span("CodeGenerator.reply.raw_text_to_post") as span:
            span.set_attribute("prompt", json.dumps(prompt, indent=2))

            self.post_translator.raw_text_to_post(
                llm_output=self.llm_api.chat_completion_stream(
                    prompt,
                    use_backup_engine=use_back_up_engine,
                    use_smoother=True,
                ),
                post_proxy=post_proxy,
                early_stop=early_stop,
            )

=======
        self.post_translator.raw_text_to_post(
            llm_output=self.llm_api.chat_completion_stream(
                prompt,
                use_backup_engine=use_back_up_engine,
                use_smoother=True,
                llm_alias=self.config.llm_alias,
            ),
            post_proxy=post_proxy,
            early_stop=early_stop,
        )
>>>>>>> 20f8990f
        post_proxy.update_send_to("Planner")
        generated_code = ""
        for attachment in post_proxy.post.attachment_list:
            if attachment.type in [AttachmentType.sample, AttachmentType.text]:
                post_proxy.update_message(attachment.content)
                break
            elif attachment.type == AttachmentType.python:
                generated_code = attachment.content
                break

        if self.config.enable_auto_plugin_selection:
            # filter out plugins that are not used in the generated code
            self.selected_plugin_pool.filter_unused_plugins(code=generated_code)

        if prompt_log_path is not None:
            self.logger.dump_log_file(prompt, prompt_log_path)

        self.tracing.set_span_attribute("code", generated_code)

        return post_proxy.post

    def format_plugins(
        self,
        plugin_list: List[PluginEntry],
    ) -> str:
        if self.config.load_plugin:
            return "\n".join(
                [plugin.format_prompt() for plugin in plugin_list],
            )
        return ""

    def load_examples(
        self,
    ) -> List[Conversation]:
        if self.config.load_example:
            return load_examples(
                folder=self.config.example_base_path,
            )
        return []

    def get_plugin_pool(self) -> List[PluginEntry]:
        return self.plugin_pool


def format_code_revision_message() -> str:
    return (
        "The execution of the previous generated code has failed. "
        "If you think you can fix the problem by rewriting the code, "
        "please generate code and run it again.\n"
        "Otherwise, please explain the problem to me."
    )


def format_output_revision_message() -> str:
    return (
        "Your previous message is not following the output format. "
        "You must generate the output as a JSON object with the following format:\n"
        '{"response": [{"type":"this is the type", "content": "this is the content"}, ...]}\n'
        "You need at least have an element with type 'python' and content being the code to be executed.\n"
        "Don't surround the JSON with ```json and ```, just send the JSON object directly.\n"
        "Please try again."
    )


def format_code_feedback(post: Post) -> str:
    feedback = ""
    verification_status = ""
    execution_status = ""
    for attachment in post.attachment_list:
        if attachment.type == AttachmentType.verification and attachment.content == "CORRECT":
            feedback += "## Verification\nI have verified that your code is CORRECT.\n"
            verification_status = "CORRECT"
        elif attachment.type == AttachmentType.verification and attachment.content == "NONE":
            feedback += "## Verification\nNo code verification.\n"
            verification_status = "NONE"
        elif attachment.type == AttachmentType.verification and attachment.content == "INCORRECT":
            feedback += "## Verification\nYour code is INCORRECT with the following error:\n"
            verification_status = "INCORRECT"
        elif attachment.type == AttachmentType.code_error and verification_status == "INCORRECT":
            feedback += f"{attachment.content}\n"
        elif attachment.type == AttachmentType.execution_status and attachment.content == "NONE":
            feedback += "## Execution\nNo code execution.\n"
            execution_status = "NONE"
        elif attachment.type == AttachmentType.execution_status and attachment.content == "SUCCESS":
            feedback += "## Execution\nYour code has been executed successfully with the following result:\n"
            execution_status = "SUCCESS"
        elif attachment.type == AttachmentType.execution_status and attachment.content == "FAILURE":
            feedback += "## Execution\nYour code has failed to execute with the following error:\n"
            execution_status = "FAILURE"
        elif attachment.type == AttachmentType.execution_result and execution_status != "NONE":
            feedback += f"{attachment.content}\n"
    return feedback<|MERGE_RESOLUTION|>--- conflicted
+++ resolved
@@ -367,32 +367,19 @@
             else:
                 return False
 
-<<<<<<< HEAD
         with get_tracer().start_as_current_span("CodeGenerator.reply.raw_text_to_post") as span:
             span.set_attribute("prompt", json.dumps(prompt, indent=2))
-
             self.post_translator.raw_text_to_post(
                 llm_output=self.llm_api.chat_completion_stream(
                     prompt,
                     use_backup_engine=use_back_up_engine,
                     use_smoother=True,
+                    llm_alias=self.config.llm_alias,
                 ),
                 post_proxy=post_proxy,
                 early_stop=early_stop,
             )
 
-=======
-        self.post_translator.raw_text_to_post(
-            llm_output=self.llm_api.chat_completion_stream(
-                prompt,
-                use_backup_engine=use_back_up_engine,
-                use_smoother=True,
-                llm_alias=self.config.llm_alias,
-            ),
-            post_proxy=post_proxy,
-            early_stop=early_stop,
-        )
->>>>>>> 20f8990f
         post_proxy.update_send_to("Planner")
         generated_code = ""
         for attachment in post_proxy.post.attachment_list:
