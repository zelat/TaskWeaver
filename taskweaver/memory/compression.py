--- conflicted
+++ resolved
@@ -93,15 +93,11 @@
                 format_chat_message("system", system_instruction),
                 format_chat_message("user", chat_history_str),
             ]
-<<<<<<< HEAD
             with get_tracer().start_as_current_span("RoundCompressor.reply.chat_completion") as span:
                 span.set_attribute("prompt", json.dumps(prompt, indent=2))
-                new_summary = self.llm_api.chat_completion(prompt, use_backup_engine=use_back_up_engine)["content"]
+                new_summary = self.llm_api.chat_completion(prompt, llm_alias=self.config.llm_alias)["content"]
                 span.set_attribute("summary", new_summary)
 
-=======
-            new_summary = self.llm_api.chat_completion(prompt, llm_alias=self.config.llm_alias)["content"]
->>>>>>> 20f8990f
             self.processed_rounds.update([_round.id for _round in rounds])
             return new_summary
         except Exception as e:
